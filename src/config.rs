--- conflicted
+++ resolved
@@ -20,47 +20,12 @@
 pub struct Config {
     #[serde(flatten)]
     pub srv: SrvConfig,
-<<<<<<< HEAD
+
     #[serde(skip_serializing_if = "Option::is_none")]
-    pub postgres: Option<Vec<PgConfig>>,
+    pub postgres: Option<OneOrMany<PgConfig>>,
+
     #[serde(skip_serializing_if = "Option::is_none")]
     pub pmtiles: Option<PmtConfig>,
-}
-
-impl Config {
-    pub async fn resolve(&mut self, idr: IdResolver) -> Result<Sources> {
-        let (pg, pmtiles) = try_join(
-            try_join_all(
-                self.postgres
-                    .iter_mut()
-                    .flatten()
-                    .map(|s| s.resolve(idr.clone())),
-            ),
-            try_join_all(self.pmtiles.iter_mut().map(|s| s.resolve(idr.clone()))),
-        )
-        .await?;
-
-        Ok(pg.into_iter().map(|s| s.0).chain(pmtiles.into_iter()).fold(
-            HashMap::new(),
-            |mut acc, hashmap| {
-                acc.extend(hashmap);
-                acc
-            },
-        ))
-    }
-}
-
-#[derive(Debug, PartialEq, Deserialize)]
-pub struct ConfigBuilder {
-    #[serde(flatten)]
-    pub srv: SrvConfig,
-=======
->>>>>>> c0fc74a0
-
-    #[serde(skip_serializing_if = "Option::is_none")]
-    pub postgres: Option<OneOrMany<PgConfig>>,
-
-    pub pmtiles: Option<PmtConfigBuilderEnum>,
 
     #[serde(flatten)]
     pub unrecognized: HashMap<String, Value>,
@@ -82,6 +47,67 @@
         }
     }
 
+    // pub async fn resolve(&mut self, idr: IdResolver) -> Result<Sources> {
+    //     let (pg, pmtiles) = try_join(
+    //         try_join_all(
+    //             self.postgres
+    //                 .iter_mut()
+    //                 .flatten()
+    //                 .map(|s| s.resolve(idr.clone())),
+    //         ),
+    //         try_join_all(self.pmtiles.iter_mut().map(|s| s.resolve(idr.clone()))),
+    //     )
+    //         .await?;
+    //
+    //     Ok(pg.into_iter().map(|s| s.0).chain(pmtiles.into_iter()).fold(
+    //         HashMap::new(),
+    //         |mut acc, hashmap| {
+    //             acc.extend(hashmap);
+    //             acc
+    //         },
+    //     ))
+    // }
+    //     pub fn merge(&mut self, other: Self) {
+    //         self.unrecognized.extend(other.unrecognized);
+    //         self.srv.merge(other.srv);
+    //         if let Some(other) = other.postgres {
+    //             match &mut self.postgres {
+    //                 Some(first) => {
+    //                     first.merge(other);
+    //                 }
+    //                 None => self.postgres = Some(other),
+    //             }
+    //         }
+    //         if let Some(other) = other.pmtiles {
+    //             match &mut self.pmtiles {
+    //                 Some(first) => first.merge(other),
+    //                 None => self.pmtiles = Some::<PmtConfigBuilderEnum>(other),
+    //             }
+    //         }
+    //     }
+    //
+    //     /// Apply defaults to the config, and validate if there is a connection string
+    //     pub fn finalize(self) -> Result<Config> {
+    //         report_unrecognized_config("", &self.unrecognized);
+    //         Ok(Config {
+    //             srv: self.srv,
+    //             postgres: self
+    //                 .postgres
+    //                 .map(|pg| {
+    //                     pg.generalize()
+    //                         .into_iter()
+    //                         .map(|v| v.finalize().map_err(utils::Error::PostgresError))
+    //                         .collect::<Result<_>>()
+    //                 })
+    //                 .transpose()?,
+    //             pmtiles: self
+    //                 .pmtiles
+    //                 .map(PmtConfigBuilderEnum::finalize)
+    //                 .transpose()?,
+    //         })
+    //     }
+    // }
+
     pub fn merge(&mut self, other: Self) {
         self.unrecognized.extend(other.unrecognized);
         self.srv.merge(other.srv);
@@ -95,12 +121,6 @@
                 None => self.postgres = Some(other),
             }
         }
-        if let Some(other) = other.pmtiles {
-            match &mut self.pmtiles {
-                Some(first) => first.merge(other),
-                None => self.pmtiles = Some::<PmtConfigBuilderEnum>(other),
-            }
-        }
     }
 
     /// Apply defaults to the config, and validate if there is a connection string
@@ -112,14 +132,7 @@
                 .postgres
                 .map(|pg| pg.map(|v| v.finalize().map_err(utils::Error::PostgresError)))
                 .transpose()?,
-<<<<<<< HEAD
-            pmtiles: self
-                .pmtiles
-                .map(PmtConfigBuilderEnum::finalize)
-                .transpose()?,
-=======
             unrecognized: self.unrecognized,
->>>>>>> c0fc74a0
         })
     }
 }
