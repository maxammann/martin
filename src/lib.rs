--- conflicted
+++ resolved
@@ -9,12 +9,8 @@
 pub mod args;
 mod config;
 pub mod pg;
-<<<<<<< HEAD
 pub mod pmtiles;
-pub mod source;
-=======
 mod source;
->>>>>>> e658258b
 pub mod srv;
 mod utils;
 
