--- conflicted
+++ resolved
@@ -3,11 +3,8 @@
 use std::path::PathBuf;
 
 use log::{error, info, warn};
-<<<<<<< HEAD
+use serde::{Deserialize, Serialize};
 use tilejson::{Bounds, TileJSON, VectorLayer};
-=======
-use serde::{Deserialize, Serialize};
->>>>>>> 7c7b9cf7
 
 use crate::pg::PgError;
 use crate::pmtiles::utils::PmtError;
@@ -110,7 +107,14 @@
         && maxzoom.map_or(true, |maxzoom| zoom <= maxzoom.into())
 }
 
-<<<<<<< HEAD
+/// A serde helper to store a boolean as an object.
+#[derive(Clone, Debug, PartialEq, Serialize, Deserialize)]
+#[serde(untagged)]
+pub enum BoolOrObject<T> {
+    Bool(bool),
+    Object(T),
+}
+
 #[must_use]
 pub fn create_tilejson(
     name: String,
@@ -132,12 +136,4 @@
     // TODO: consider removing - this is not needed per TileJSON spec
     tilejson.set_missing_defaults();
     tilejson
-=======
-/// A serde helper to store a boolean as an object.
-#[derive(Clone, Debug, PartialEq, Serialize, Deserialize)]
-#[serde(untagged)]
-pub enum BoolOrObject<T> {
-    Bool(bool),
-    Object(T),
->>>>>>> 7c7b9cf7
 }