--- conflicted
+++ resolved
@@ -4,23 +4,14 @@
 use crate::pg::utils::create_tilejson;
 use crate::source::IdResolver;
 use crate::srv::server::Sources;
-<<<<<<< HEAD
-use crate::utils::{InfoMap, Schemas};
-=======
 use crate::utils::{get_env_str, InfoMap, Schemas};
->>>>>>> 9a5361e8
 use futures::future::try_join;
 use itertools::Itertools;
 use log::warn;
 use serde::{Deserialize, Serialize};
 use serde_yaml::Value;
 use std::collections::{BTreeSet, HashMap};
-<<<<<<< HEAD
-use std::env::VarError;
-use std::{env, io};
-=======
 use std::io;
->>>>>>> 9a5361e8
 use tilejson::{Bounds, TileJSON};
 
 pub const POOL_SIZE_DEFAULT: u32 = 20;
@@ -204,25 +195,15 @@
     #[serde(skip_serializing_if = "Option::is_none")]
     pub ca_root_file: Option<std::path::PathBuf>,
     #[cfg(feature = "ssl")]
-<<<<<<< HEAD
-    #[serde(skip_serializing_if = "Clone::clone")]
-=======
     #[serde(default, skip_serializing_if = "Clone::clone")]
->>>>>>> 9a5361e8
     pub danger_accept_invalid_certs: bool,
     #[serde(skip_serializing_if = "Option::is_none")]
     pub default_srid: Option<i32>,
     #[serde(skip_serializing_if = "Option::is_none")]
     pub pool_size: Option<u32>,
-<<<<<<< HEAD
-    #[serde(skip_serializing_if = "Option::is_none")]
-    pub auto_tables: Option<Schemas>,
-    #[serde(skip_serializing_if = "Option::is_none")]
-=======
     #[serde(skip)]
     pub auto_tables: Option<Schemas>,
     #[serde(skip)]
->>>>>>> 9a5361e8
     pub auto_functions: Option<Schemas>,
     #[serde(skip_serializing_if = "Option::is_none")]
     pub tables: Option<TableInfoSources>,
@@ -290,21 +271,6 @@
     }
 }
 
-<<<<<<< HEAD
-impl From<(PgArgs, Option<String>)> for PgConfig {
-    fn from((args, connection): (PgArgs, Option<String>)) -> Self {
-        PgConfig {
-            connection_string: connection.or_else(|| {
-                env::var_os("DATABASE_URL").and_then(|connection| connection.into_string().ok())
-            }),
-            #[cfg(feature = "ssl")]
-            ca_root_file: args.ca_root_file.clone().or_else(|| {
-                env::var_os("CA_ROOT_FILE").and_then(|connection| connection.into_string().ok())
-            }),
-            #[cfg(feature = "ssl")]
-            danger_accept_invalid_certs: args.danger_accept_invalid_certs
-                || env::var_os("DANGER_ACCEPT_INVALID_CERTS").is_some(),
-=======
 pub fn parse_pg_args(args: PgArgs, cli_strings: &[String]) -> Option<OneOrMany<PgConfig>> {
     let mut strings = cli_strings
         .iter()
@@ -338,7 +304,6 @@
             #[cfg(feature = "ssl")]
             danger_accept_invalid_certs: args.danger_accept_invalid_certs
                 || get_env_str("DANGER_ACCEPT_INVALID_CERTS").is_some(),
->>>>>>> 9a5361e8
             default_srid: args.default_srid.or_else(|| {
                 get_env_str("DEFAULT_SRID").and_then(|srid| match srid.parse::<i32>() {
                     Ok(v) => Some(v),
@@ -350,23 +315,6 @@
             }),
             pool_size: args.pool_size,
             ..Default::default()
-<<<<<<< HEAD
-        }
-    }
-}
-
-fn get_env_str(name: &str) -> Option<String> {
-    match env::var(name) {
-        Ok(v) => Some(v),
-        Err(VarError::NotPresent) => None,
-        Err(VarError::NotUnicode(v)) => {
-            warn!(
-                "Environment variable {name} has invalid unicode. Lossy representation: {}",
-                v.to_string_lossy()
-            );
-            None
-        }
-=======
         })
         .collect();
 
@@ -501,73 +449,5 @@
                 ..Default::default()
             },
         );
->>>>>>> 9a5361e8
-    }
-}
-
-pub fn parse_pg_args(args: PgArgs, cli_strings: &[String]) -> Option<OneOrMany<PgConfig>> {
-    let mut strings = cli_strings
-        .iter()
-        .filter(|s| s.starts_with("postgres://"))
-        .map(|s| Some(s.to_string()))
-        .unique()
-        .collect::<BTreeSet<_>>();
-
-    if let Some(s) = get_env_str("DATABASE_URL") {
-        if s.starts_with("postgres://") {
-            strings.insert(Some(s));
-        } else {
-            warn!("Environment variable DATABASE_URL is not a postgres connection string");
-        }
-    }
-    if strings.is_empty() {
-        strings.insert(None);
-    }
-
-    let builders: Vec<_> = strings
-        .into_iter()
-        .map(|s| PgConfig {
-            connection_string: s,
-            #[cfg(feature = "ssl")]
-            ca_root_file: args.ca_root_file.clone().or_else(|| {
-                env::var_os("CA_ROOT_FILE").and_then(|connection| connection.into_string().ok())
-            }),
-            #[cfg(feature = "ssl")]
-            danger_accept_invalid_certs: if args.danger_accept_invalid_certs
-                || get_env_str("DANGER_ACCEPT_INVALID_CERTS").is_some()
-            {
-                Some(true)
-            } else {
-                None
-            },
-            default_srid: args
-                .default_srid
-                .or_else(|| get_env_str("DEFAULT_SRID").and_then(|srid| srid.parse::<i32>().ok())),
-            pool_size: args.pool_size,
-            ..Default::default()
-        })
-        .collect();
-
-    match builders.len() {
-        0 => None,
-        1 => Some(OneOrMany::One(builders.into_iter().next().unwrap())),
-        _ => Some(OneOrMany::Many(builders)),
-    }
-}
-
-impl PgConfig {
-    pub async fn resolve(&mut self, id_resolver: IdResolver) -> io::Result<(Sources, Pool)> {
-        let pg = PgBuilder::new(self, id_resolver).await?;
-        let ((mut tables, tbl_info), (funcs, func_info)) =
-            try_join(pg.instantiate_tables(), pg.instantiate_functions()).await?;
-
-        self.tables = Some(tbl_info);
-        self.functions = Some(func_info);
-        tables.extend(funcs);
-        Ok((tables, pg.get_pool()))
-    }
-
-    pub fn is_autodetect(&self) -> bool {
-        self.run_autodiscovery
     }
 }