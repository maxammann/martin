--- conflicted
+++ resolved
@@ -3,10 +3,7 @@
 use log::{error, info, warn};
 use martin::config::{read_config, ConfigBuilder};
 use martin::pg::config::{parse_pg_args, PgArgs, PgConfig};
-<<<<<<< HEAD
 use martin::pmtiles::config::parse_pmt_args;
-=======
->>>>>>> 9a5361e8
 use martin::source::IdResolver;
 use martin::srv::config::{SrvArgs, SrvConfig};
 use martin::srv::server;
@@ -53,14 +50,9 @@
         }
 
         ConfigBuilder {
-<<<<<<< HEAD
-            srv: SrvConfigBuilder::from(args.srv),
+            srv: SrvConfig::from(args.srv),
             postgres: parse_pg_args(args.pg, &args.connection),
             pmtiles: parse_pmt_args(&args.connection),
-=======
-            srv: SrvConfig::from(args.srv),
-            postgres: parse_pg_args(args.pg, &args.connection),
->>>>>>> 9a5361e8
             unrecognized: HashMap::new(),
         }
     }
